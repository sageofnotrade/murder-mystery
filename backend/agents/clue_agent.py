--- conflicted
+++ resolved
@@ -118,13 +118,11 @@
         self.dependencies = ClueAgentDependencies(self.mem0_client, use_mem0, user_id, mem0_config)
 
     def _create_pydantic_agent(self):
-<<<<<<< HEAD
         """Create and configure the PydanticAI agent."""
-        # Determine which model to use based on environment variables
-        model_name = os.getenv("LLM_MODEL", "deepseek/deepseek-r1-0528-qwen3-8b:free")
-        # Only use a concrete output type, never a Union
+        # Use the model router to get the appropriate model
+        model = self.model_router.get_model_for_task("reasoning")  # Using reasoning model for clue analysis
         agent = PydanticAgent(
-            model_name,
+            model=model,  # Use the model from the router
             deps_type=ClueAgentDependencies,
             output_type=ClueGenerateOutput,  # Use only ClueGenerateOutput
             system_prompt=(
@@ -155,7 +153,6 @@
         async def update_memory(ctx, key: str, value: str) -> None:
             if ctx.deps.use_mem0:
                 self.mem0_client.update(key, value)
-=======
         """Create a PydanticAgent for clue generation"""
         # Use the model router to get the appropriate model
         model = self.model_router.get_model_for_task("reasoning")  # Using reasoning model for clue analysis
@@ -163,32 +160,31 @@
         agent = PydanticAgent(
             model=model,  # Use the model from the router
             system_prompt="""You are an expert detective and clue analyst for a murder mystery game.
-Your task is to analyze and generate clues that are:
-1. Relevant to the mystery
-2. Detailed and specific
-3. Potentially misleading but fair
-4. Consistent with the story's tone and setting
-
-You MUST respond with a valid JSON object containing the following fields:
-- description: A brief description of the clue
-- details: Detailed analysis of the clue's significance
-- significance: How this clue relates to the mystery
-- related_clues: List of other clues this connects to
-- confidence_level: A number from 1-10 indicating how confident you are in this clue's relevance
-
-Example response format:
-{
-    "description": "A blood-stained handkerchief with embroidered initials",
-    "details": "The handkerchief appears to be made of fine silk, suggesting it belonged to someone of high social standing. The blood stains are fresh and the embroidery shows the initials 'L.B.'",
-    "significance": "This could link to Lady Blackwood, who was known to carry such handkerchiefs. The blood suggests it was used to clean up after the murder.",
-    "related_clues": ["The broken window", "Footprints in the garden"],
-    "confidence_level": 8
-}
-
-Remember: Your response MUST be a valid JSON object matching this format exactly.""",
+                Your task is to analyze and generate clues that are:
+                1. Relevant to the mystery
+                2. Detailed and specific
+                3. Potentially misleading but fair
+                4. Consistent with the story's tone and setting
+
+                You MUST respond with a valid JSON object containing the following fields:
+                - description: A brief description of the clue
+                - details: Detailed analysis of the clue's significance
+                - significance: How this clue relates to the mystery
+                - related_clues: List of other clues this connects to
+                - confidence_level: A number from 1-10 indicating how confident you are in this clue's relevance
+
+                Example response format:
+                {
+                    "description": "A blood-stained handkerchief with embroidered initials",
+                    "details": "The handkerchief appears to be made of fine silk, suggesting it belonged to someone of high social standing. The blood stains are fresh and the embroidery shows the initials 'L.B.'",
+                    "significance": "This could link to Lady Blackwood, who was known to carry such handkerchiefs. The blood suggests it was used to clean up after the murder.",
+                    "related_clues": ["The broken window", "Footprints in the garden"],
+                    "confidence_level": 8
+                }
+
+                Remember: Your response MUST be a valid JSON object matching this format exactly.""",
             allow_retries=True
         )
->>>>>>> c000a508
         return agent
 
     def generate_clue(self, prompt: str, context: dict = None) -> ClueOutput:
@@ -244,72 +240,6 @@
             print("[DEBUG] ClueAgent raw LLM output:", repr(getattr(result, 'output', None)))
 
             # Extract the clue from the result
-<<<<<<< HEAD
-            if hasattr(result.output, 'clue'):
-                # If we got a ClueGenerateOutput
-                if isinstance(result.output, ClueGenerateOutput):
-                    clue_data = result.output.clue
-                    sources = result.output.sources
-
-                    # Convert to dictionary format for backward compatibility
-                    clue_dict = {
-                        "description": clue_data.description,
-                        "details": clue_data.details,
-                        "context": context
-                    }
-
-                    # Add optional fields if present
-                    if clue_data.significance:
-                        clue_dict["significance"] = clue_data.significance
-                    if clue_data.related_to:
-                        clue_dict["related_to"] = clue_data.related_to
-                    if clue_data.confidence:
-                        clue_dict["confidence"] = clue_data.confidence
-
-                    # Store the generated clue in Mem0
-                    if self.use_mem0 and self.mem0_config.get("store_summaries", True):
-                        self.mem0_client.update("generated_clue", clue_data.description)
-                    return ClueOutput(clue=clue_dict, sources=sources)
-
-                # If we got a ClueOutput directly
-                elif isinstance(result.output, ClueOutput):
-                    # Store the generated clue in Mem0
-                    if self.use_mem0 and self.mem0_config.get("store_summaries", True):
-                        self.mem0_client.update("generated_clue", str(result.output.clue.get("description", "")))
-                    return result.output
-
-        except Exception as e:
-            error_msg = f"PydanticAI clue agent error: {str(e)}"
-            if self.use_mem0:
-                self.mem0_client.update("last_error", error_msg)
-        search_results = self._brave_search(prompt)
-        clue = self._llm_generate_clue(prompt, context, search_results)
-
-        # Ensure fallback clue has required keys and no extraneous structure
-        # Reason: Tests and API contract require 'type', 'description', and 'relevance' keys always present
-        # Patch: forcibly fix clue if it is {'additionalProperty': 'a'} or missing required keys
-        if clue == {"additionalProperty": "a"} or not isinstance(clue, dict):
-            fallback_clue = {
-                "type": "unknown",
-                "description": prompt or "Unknown Clue",
-                "relevance": "unknown"
-            }
-        else:
-            fallback_clue = {
-                "type": clue.get("type", "unknown"),
-                "description": clue.get("description", prompt or "Unknown Clue"),
-                "relevance": clue.get("relevance", clue.get("context", {}).get("relevance", "unknown")),
-            }
-            for k, v in clue.items():
-                if k not in fallback_clue and k not in ("additionalProperty",):
-                    fallback_clue[k] = v
-            for key in ("type", "description", "relevance"):
-                if key not in fallback_clue:
-                    fallback_clue[key] = "unknown"
-            if "additionalProperty" in fallback_clue:
-                del fallback_clue["additionalProperty"]
-        return ClueOutput(clue=fallback_clue, sources=[])
-=======
             if hasattr(result, 'output'):
                 try:
                     # Try to parse the output as JSON
@@ -330,7 +260,6 @@
                         related_to=clue_data.get('related_clues', []),
                         confidence=clue_data.get('confidence_level')
                     )
-
                     return ClueOutput(clue=clue.model_dump(), sources=[])
                 except (json.JSONDecodeError, AttributeError) as e:
                     print(f"[DEBUG] ClueAgent exception in JSON parsing: {e}")
@@ -363,7 +292,6 @@
             self.update_memory("last_clue_generation_time", f"{generation_time:.2f} seconds")
 
         return ClueOutput(clue=clue, sources=[r['url'] for r in search_results])
->>>>>>> c000a508
 
     def _brave_search(self, query: str) -> list[dict]:
         load_dotenv()
@@ -548,10 +476,6 @@
         Legacy method for backward compatibility.
         """
         import json
-<<<<<<< HEAD
-        # from pydantic_ai.messages import Message  # Remove this import
-=======
->>>>>>> c000a508
 
         # Format search results for the prompt
         search_context = ""
