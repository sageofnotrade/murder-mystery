"""
StoryAgent class for generating and managing interactive mystery stories.
Enhanced with PydanticAI for better type safety and agent capabilities.
Uses ModelRouter to select appropriate models for different tasks:
- deepseek-r1t-chimera for reasoning/analysis
- mistral-nemo for writing/narrative

# Prompt/Model Strategy (2024-06-08):
# - System prompts are explicit, structured, and role-specific.
# - All LLM completions use ModelRouter:
#     - 'reasoning' (deepseek-r1t-chimera) for planning/analysis
#     - 'writing' (mistral-nemo) for narrative generation
# - Parameters tuned: temperature=0.3 for planning, 0.7 for narrative; max_tokens set per step.
# - Prompts include context, player profile, and clear output format instructions.
# - Inline comments explain prompt structure and model routing choices.
"""

from .base_agent import BaseAgent
from .model_router import ModelRouter
from .models.psychological_profile import (
    PsychologicalProfile, create_default_profile,
    CognitiveStyle, EmotionalTendency, SocialStyle, TraitIntensity, PsychologicalTrait
)
from pydantic import BaseModel, Field, ConfigDict
from typing import List, Dict, Optional, Any, Annotated, Union
import requests
import os
import json
import time
from dotenv import load_dotenv

# Import PydanticAI components
from pydantic_ai import Agent as PydanticAgent, RunContext, ModelRetry
from pydantic_ai.models.openai import OpenAIModel
from pydantic_ai.messages import ModelMessage

mem0 = None  # Dummy for test patching compatibility

# --- Pydantic Models ---

class SuspectState(BaseModel):
    model_config = ConfigDict(extra="ignore")

    name: str
    interviewed: bool = False
    suspicious_level: int = 0

class StoryState(BaseModel):
    model_config = ConfigDict(extra="ignore")

    template_id: Optional[str] = None
    title: str
    current_scene: str = "introduction"
    narrative_history: List[str] = Field(default_factory=list)
    discovered_clues: List[str] = Field(default_factory=list)
    suspect_states: Dict[str, SuspectState] = Field(default_factory=dict)
    last_action: Optional[str] = None

class PlayerProfile(BaseModel):
    model_config = ConfigDict(extra="ignore")

    psychological_profile: PsychologicalProfile = Field(
        default_factory=create_default_profile
    )
    preferences: Dict[str, str] = Field(default_factory=dict)
    role: str = ""  # Can be "detective", "suspect", "witness", etc.

class StoryAgentInput(BaseModel):
    model_config = ConfigDict(extra="ignore")

    action: str
    story_state: StoryState
    player_profile: PlayerProfile

class StoryAgentOutput(BaseModel):
    model_config = ConfigDict(extra="ignore")

    narrative: str
    story_state: StoryState

class StoryAgentGenerateInput(BaseModel):
    model_config = ConfigDict(extra="ignore")

    prompt: str
    context: dict = Field(default_factory=dict)

class StoryAgentGenerateOutput(BaseModel):
    model_config = ConfigDict(extra="ignore")

    story: str
    sources: list[str] = Field(default_factory=list)

# --- StoryAgent Dependencies ---

class StoryAgentDependencies:
    """Dependencies for the StoryAgent PydanticAI agent."""
    def __init__(self, memory=None, use_mem0=True, user_id=None, mem0_config=None):
        self.memory = memory
        self.use_mem0 = use_mem0
        self.user_id = user_id
        self.mem0_config = mem0_config or {}
        self.agent_name = "StoryAgent"

    def update_memory(self, key, value):
        """Update memory with key-value pair."""
        if self.use_mem0 and hasattr(self.memory, 'update'):
            self.memory.update(key, value)

    def search_memories(self, query, limit=3, threshold=0.7, rerank=True):
        """Search memories based on query."""
        if self.use_mem0 and hasattr(self.memory, 'search'):
            return self.memory.search(query, limit=limit, threshold=threshold, rerank=rerank)
        return []

# --- StoryAgent Implementation ---

class StoryAgent(BaseAgent):
    """Agent responsible for narrative generation and progression."""
    def __init__(self, memory=None, use_mem0=True, user_id=None, mem0_config=None, model_message_cls=None):
        super().__init__("StoryAgent", memory, use_mem0=use_mem0, user_id=user_id, mem0_config=mem0_config)

        # Initialize ModelRouter for intelligent model selection
        self.model_router = ModelRouter()

        # Initialize PydanticAI agent
        self.model_message_cls = model_message_cls or ModelMessage
        self.pydantic_agent = self._create_pydantic_agent()
        self.dependencies = StoryAgentDependencies(memory, use_mem0, user_id, mem0_config)

    def _create_pydantic_agent(self):
        """Create and configure the PydanticAI agent."""
        # Use the model router to get the appropriate model
        model = self.model_router.get_model_for_task("writing")
        
        # Create the agent with appropriate system prompt
        agent = PydanticAgent(
            model=model,  # Use the model from the router
            deps_type=StoryAgentDependencies,
            output_type=Union[StoryAgentOutput, StoryAgentGenerateOutput],
            system_prompt=(
                "You are a creative mystery writer specializing in detective fiction. "
                "Create engaging, atmospheric detective stories based on the given prompts. "
                "Include rich sensory details, compelling characters, and intriguing plot elements. "
                "The story should have a noir feel with unexpected twists."
            ),
            retries=2  # Allow retries for better error handling
        )

        # Register tools for the agent
        @agent.tool
        async def brave_search(ctx: RunContext[StoryAgentDependencies], query: str) -> list[dict]:
            """Search the web for information related to the query."""
            return self._brave_search(query)

        @agent.tool
        async def generate_narrative(
            ctx: RunContext[StoryAgentDependencies],
            action: str,
            context: dict,
            search_results: list[dict],
            memory_context: str = ""
        ) -> str:
            """Generate narrative progression based on player action and story context."""
            return self._llm_generate_narrative(action, context, search_results, memory_context)

        @agent.tool
        async def generate_story(
            ctx: RunContext[StoryAgentDependencies],
            prompt: str,
            context: dict = None,
            search_results: list[dict] = None,
            memory_context: str = ""
        ) -> str:
            """Generate a complete story based on the prompt and context."""
            search_results = search_results or self._brave_search(prompt)
            return self._llm_generate_story(prompt, context or {}, search_results, memory_context)

        @agent.tool
        async def extract_potential_clue(
            ctx: RunContext[StoryAgentDependencies],
            action: str,
            narrative: str
        ) -> Optional[str]:
            """Extract a potential clue from the narrative based on the action."""
            return self._extract_potential_clue(action, narrative)

        @agent.tool
        async def search_memories(
            ctx: RunContext[StoryAgentDependencies],
            query: str,
            limit: int = 3,
            threshold: float = 0.7,
            rerank: bool = True
        ) -> list[dict]:
            """Search memories based on the query."""
            if ctx.deps.use_mem0:
                return ctx.deps.search_memories(query, limit, threshold, rerank)
            return []

        @agent.tool
        async def update_memory(
            ctx: RunContext[StoryAgentDependencies],
            key: str,
            value: str
        ) -> None:
            """Update memory with key-value pair."""
            if ctx.deps.use_mem0:
                ctx.deps.update_memory(key, value)

        return agent

    def process(self, input_data: dict) -> dict:
        """Process input data and generate narrative text.
        Args:
            input_data (dict): Should match StoryAgentInput
        Returns:
            dict: Output matching StoryAgentOutput
        """
        # Parse input using Pydantic
        parsed_input = StoryAgentInput(**input_data)
        action = parsed_input.action
        story_state = parsed_input.story_state
        player_profile = parsed_input.player_profile

        # Store the action in Mem0 for future reference
        if self.use_mem0:
            self.update_memory(f"action_{len(story_state.narrative_history)}", action)

        # Build context for narrative generation
        context = {
            "current_scene": story_state.current_scene,
            "last_action": story_state.last_action,
            "title": story_state.title,
            "discovered_clues": story_state.discovered_clues,
            "player_role": player_profile.role,
            "player_traits": player_profile.psychological_profile.traits,
            "player_preferences": player_profile.preferences
        }

        # Add suspect information if available
        suspects_context = {}
        for suspect_id, suspect in story_state.suspect_states.items():
            suspects_context[suspect_id] = {
                "name": suspect.name,
                "interviewed": suspect.interviewed,
                "suspicious_level": suspect.suspicious_level
            }
        context["suspects"] = suspects_context

        # Generate narrative based on action and context
        player_role = player_profile.role
        if player_role == "detective":
            search_query = f"detective {action} mystery story progression"
        elif player_role == "suspect":
            search_query = f"suspect {action} mystery story progression"
        elif player_role == "witness":
            search_query = f"witness {action} mystery story progression"
        else:
            search_query = f"{player_role} {action} mystery story progression"

        # Try using PydanticAI agent first
        try:
            # Prepare the prompt for the agent
            agent_prompt = (
                f"Generate a narrative response for the player's action: {action}\n"
                f"Player role: {player_role}\n"
                f"Current scene: {story_state.current_scene}\n"
                f"Last action: {story_state.last_action or 'None'}\n"
                f"Title: {story_state.title}\n"
                f"Discovered clues: {', '.join(story_state.discovered_clues) if story_state.discovered_clues else 'None'}"
            )

            # Run the agent synchronously
            result = self.pydantic_agent.run_sync(
                agent_prompt,
                deps=self.dependencies,
                model_settings={"temperature": 0.7, "max_tokens": 500}
            )

            # Extract the narrative from the result
            if isinstance(result.output, StoryAgentOutput):
                narrative = result.output.narrative
                # Use the updated story state from the agent if available
                updated_story_state = result.output.story_state

                # Merge the updated story state with our current one
                story_state.last_action = action
                story_state.narrative_history.append(narrative)

                # Update discovered clues if any new ones were found
                for clue in updated_story_state.discovered_clues:
                    if clue not in story_state.discovered_clues:
                        story_state.discovered_clues.append(clue)

                # Update suspect states if they changed
                for suspect_id, suspect in updated_story_state.suspect_states.items():
                    if suspect_id in story_state.suspect_states:
                        story_state.suspect_states[suspect_id] = suspect
            else:
                # If we got a StoryAgentGenerateOutput instead, use the story as narrative
                narrative = result.output.story

                # Update state
                story_state.last_action = action
                story_state.narrative_history.append(narrative)

                # Check for scene transitions based on action
                if "interview" in action.lower() or "question" in action.lower():
                    # Update suspect interview status if interviewing a suspect
                    for suspect_id, suspect in story_state.suspect_states.items():
                        if suspect.name.lower() in action.lower():
                            story_state.suspect_states[suspect_id].interviewed = True
                            break

                # Check for clue discovery based on action
                if "examine" in action.lower() or "inspect" in action.lower() or "search" in action.lower():
                    # This would be more sophisticated in production, using LLM to determine if a clue was found
                    potential_clue = self._extract_potential_clue(action, narrative)
                    if potential_clue and potential_clue not in story_state.discovered_clues:
                        story_state.discovered_clues.append(potential_clue)

            # Store the narrative in Mem0 for future reference
            if self.use_mem0:
                self.update_memory(f"narrative_{len(story_state.narrative_history)}", narrative)

            return StoryAgentOutput(narrative=narrative, story_state=story_state).model_dump()

        except Exception as e:
            # Fallback to traditional method if PydanticAI fails
            if self.use_mem0:
                self.update_memory("last_error", f"PydanticAI error: {str(e)}")

            # Retrieve relevant memories to enhance the narrative
            memory_context = ""
            if self.use_mem0:
                # Search for relevant memories based on the action and context
                memory_results = self.search_memories(
                    query=action,
                    limit=self.mem0_config.get("search_limit", 3),
                    threshold=self.mem0_config.get("search_threshold", 0.7),
                    rerank=self.mem0_config.get("rerank", True)
                )
                if memory_results:
                    memory_context = "\n\nRelevant past events:\n"
                    for i, result in enumerate(memory_results, 1):
                        memory_content = result.get("memory", "")
                        if memory_content:
                            memory_context += f"{i}. {memory_content}\n"

            search_results = self._brave_search(search_query)
            narrative = self._llm_generate_narrative(action, context, search_results, memory_context)

            # Update state
            story_state.last_action = action
            story_state.narrative_history.append(narrative)

            # Store the narrative in Mem0 for future reference
            if self.use_mem0:
                self.update_memory(f"narrative_{len(story_state.narrative_history)}", narrative)

            # Check for scene transitions based on action
            if "interview" in action.lower() or "question" in action.lower():
                # Update suspect interview status if interviewing a suspect
                for suspect_id, suspect in story_state.suspect_states.items():
                    if suspect.name.lower() in action.lower():
                        story_state.suspect_states[suspect_id].interviewed = True
                        break

            # Check for clue discovery based on action
            if "examine" in action.lower() or "inspect" in action.lower() or "search" in action.lower():
                # This would be more sophisticated in production, using LLM to determine if a clue was found
                potential_clue = self._extract_potential_clue(action, narrative)
                if potential_clue and potential_clue not in story_state.discovered_clues:
                    story_state.discovered_clues.append(potential_clue)

            return StoryAgentOutput(narrative=narrative, story_state=story_state).model_dump()

    def start_new_story(self, template: dict, player_profile: dict) -> dict:
        """Start a new story based on a template and player profile.
        Args:
            template (dict): The mystery template
            player_profile (dict): The player's psychological profile
        Returns:
            dict: The initial story state (StoryState)
        """
        import json  # for memory storage if used

        # Ensure psychological profile is included and parsed
        if isinstance(player_profile, dict):
            if "psychological_profile" not in player_profile:
                player_profile["psychological_profile"] = create_default_profile()
            else:
                player_profile["psychological_profile"] = PsychologicalProfile(**player_profile["psychological_profile"])
        parsed_profile = PlayerProfile(**player_profile) if isinstance(player_profile, dict) else player_profile

        # Optional: Store in memory
        if self.use_mem0:
            self.update_memory("template", json.dumps(template))
            self.update_memory("player_profile", json.dumps(player_profile))

        # Choose initial scene based on role
        role_to_scene = {
            "suspect": "suspect_introduction",
            "witness": "witness_introduction",
        }
        initial_scene = role_to_scene.get(parsed_profile.role, "introduction")

        # Build suspect states
        suspect_states = {}
        for suspect in template.get("suspects", []):
            suspect_id = suspect.get("id") or suspect.get("name")
            is_player = parsed_profile.role == "suspect" and suspect.get("is_player", False)
            suspect_states[suspect_id] = SuspectState(
                name=suspect.get("name", "Unknown"),
                suspicious_level=0 if is_player else suspect.get("initial_suspicion", 0)
            )

        # Initialize story state
        story_state = StoryState(
            template_id=template.get("id"),
            title=template.get("title", "Untitled Mystery"),
            current_scene=initial_scene,
            narrative_history=[],
            discovered_clues=[],
            suspect_states=suspect_states
        )

        # Return the clean, initialized story state
        return story_state.model_dump()

    def generate_story(self, prompt: str, context: dict = None) -> StoryAgentGenerateOutput:
        """
        Generate a story using Brave Search and an LLM.
        Args:
            prompt (str): The story prompt from the user.
            context (dict): Optional context for the story.
        Returns:
            StoryAgentGenerateOutput: The generated story and sources.
        """
        context = context or {}
        start_time = time.time()

        # Store the prompt in Mem0 for future reference
        if self.use_mem0:
            self.update_memory("story_prompt", prompt)
            if context:
                self.update_memory("story_context", str(context))

        # Try using PydanticAI agent first
        try:
            # Prepare the prompt for the agent
            agent_prompt = (
                f"Generate a complete detective story based on this prompt: {prompt}\n"
                f"Player role: {context.get('player_role', 'detective')}\n"
            )

            # Add any additional context
            if context:
                agent_prompt += "Additional context:\n"
                for key, value in context.items():
                    if key != 'player_role':  # Already included above
                        agent_prompt += f"- {key}: {value}\n"

            # Run the agent synchronously
            result = self.pydantic_agent.run_sync(
                agent_prompt,
                deps=self.dependencies,
                model_settings={"temperature": 0.7, "max_tokens": 1500}
            )
            # If the agent returns a valid output, return it
            if isinstance(result, StoryAgentGenerateOutput):
                return result
        except Exception:
            pass  # Fallback to manual LLM call below

        # Fallback: Use Brave Search and LLM directly
        try:
            search_results = self._brave_search(prompt)
            memory_context = ""
            if self.use_mem0:
                # Optionally add memory context for the LLM
                memory_context = str(self.search_memories(prompt))
            story = self._llm_generate_story(prompt, context, search_results, memory_context)
            return StoryAgentGenerateOutput(story=story, sources=search_results)
        except Exception:
            # Fallback: Return a generic story output
            return StoryAgentGenerateOutput(story="A detective story could not be generated due to an error.", sources=[])

    def clear_memories(self) -> bool:
        """
        Clear all memories for the current user.
        This method is inherited from BaseAgent but exposed here for direct access.

        Returns:
            bool: Success status
        """
        # Call the inherited clear_memories method from BaseAgent
        return super().clear_memories()

    def _llm_generate_story(self, prompt: str, context: dict, search_results: list[dict], memory_context: str = "") -> str:
        """
        Generate a story using the ModelRouter.
        Uses a two-step process:
        1. First, use deepseek-r1t-chimera to analyze and plan the story (reasoning)
        2. Then, use mistral-nemo to write the actual story (writing)
        """
        # Format search results for the prompt
        search_context = ""
        if search_results:
            search_context = "\n\nRelevant information:\n"
            for i, result in enumerate(search_results, 1):
                if result.get("snippet"):
                    search_context += f"{i}. {result['title']}: {result['snippet']}\n"

        # Add memory context if available
        if memory_context:
            search_context += memory_context

        # Determine player role from context
        player_role = context.get("player_role", "detective")

        # STEP 1: Use deepseek-r1t-chimera for story planning and analysis
        planning_system_prompt = (
            "You are an expert story planner and analyst. "
            "Your task is to create a detailed plan for a detective story. "
            f"The player will take on the role of a {player_role.upper()} in the mystery. "
            "Include the following elements in your plan:\n"
            "1. Main characters and their motivations\n"
            "2. Setting and atmosphere\n"
            "3. Crime or mystery to be solved\n"
            "4. Key plot points and twists\n"
            "5. Clues and red herrings\n"
            "6. Resolution\n"
            "Be detailed and analytical. This is a planning document, not the final story."
        )

        planning_user_prompt = f"Create a detailed plan for a detective story based on: {prompt}\n"

        # Add context if provided
        if context:
            planning_user_prompt += "\nIncorporate these elements:\n"
            for key, value in context.items():
                planning_user_prompt += f"- {key}: {value}\n"

        # Add search results and memory context
        planning_user_prompt += search_context

        # Create messages for the planning model
        planning_messages = [
<<<<<<< HEAD
            self.model_message_cls(role="system", content=planning_system_prompt),
            self.model_message_cls(role="user", content=planning_user_prompt)
=======
            {"role": "system", "content": planning_system_prompt},
            {"role": "user", "content": planning_user_prompt}
>>>>>>> c000a508
        ]

        try:
            # Generate the story plan using the reasoning model
            planning_response = self.model_router.complete(
                messages=planning_messages,
                task_type="reasoning",
                temperature=0.3,  # Lower temperature for planning
                max_tokens=1000
            )

            # Store the planning response in memory for debugging if tracking is enabled
            if self.use_mem0 and self.mem0_config.get("track_performance", True):
                self.update_memory("story_planning_response", str(planning_response.content)[:500])
                self.update_memory("planning_model_used", self.model_router.get_model_name_for_task("reasoning"))

            # Extract the story plan
            story_plan = planning_response.content

            if not story_plan:
                if self.use_mem0:
                    self.update_memory("last_error", "Empty planning response from LLM")
                story_plan = f"A mystery about {prompt} with unexpected twists and compelling characters."

            # STEP 2: Use mistral-nemo to write the actual story based on the plan
            # Build system prompt based on player role
            if player_role == "detective":
                writing_system_prompt = (
                    "You are a creative mystery writer specializing in detective fiction. "
                    "Create an engaging, atmospheric detective story based on the given story plan. "
                    "The player will take on the role of a DETECTIVE investigating the case. "
                    "Include rich sensory details, compelling characters, and intriguing plot elements. "
                    "The story should have a noir feel with unexpected twists."
                )
            elif player_role == "suspect":
                writing_system_prompt = (
                    "You are a creative mystery writer specializing in psychological thrillers. "
                    "Create an engaging, atmospheric story based on the given story plan. "
                    "The player will take on the role of a SUSPECT in the case, navigating the investigation while dealing with their own involvement. "
                    "Include rich sensory details, compelling characters, and intriguing plot elements. "
                    "The story should have a tense, paranoid feel with moral ambiguity."
                )
            elif player_role == "witness":
                writing_system_prompt = (
                    "You are a creative mystery writer specializing in witness perspectives. "
                    "Create an engaging, atmospheric story based on the given story plan. "
                    "The player will take on the role of a WITNESS to the crime, with their own unique perspective and potentially crucial information. "
                    "Include rich sensory details, compelling characters, and intriguing plot elements. "
                    "The story should have an intimate, personal feel with elements of danger and revelation."
                )
            else:
                writing_system_prompt = (
                    "You are a creative mystery writer specializing in diverse perspectives. "
                    "Create an engaging, atmospheric story based on the given story plan. "
                    f"The player will take on the role of a {player_role.upper()} in the mystery. "
                    "Include rich sensory details, compelling characters, and intriguing plot elements. "
                    "The story should have a unique feel appropriate to the character's role."
                )

            writing_user_prompt = (
                f"Write a detective story based on this plan:\n\n{story_plan}\n\n"
                "Make the story engaging, atmospheric, and intriguing. "
                "Include sensory details and compelling dialogue."
            )

            # Create messages for the writing model
            writing_messages = [
<<<<<<< HEAD
                self.model_message_cls(role="system", content=writing_system_prompt),
                self.model_message_cls(role="user", content=writing_user_prompt)
=======
                {"role": "system", "content": writing_system_prompt},
                {"role": "user", "content": writing_user_prompt}
>>>>>>> c000a508
            ]

            # Generate the story using the writing model
            writing_response = self.model_router.complete(
                messages=writing_messages,
                task_type="writing",
                temperature=0.7,  # Higher temperature for creative writing
                max_tokens=1500
            )

            # Store the writing response in memory for debugging if tracking is enabled
            if self.use_mem0 and self.mem0_config.get("track_performance", True):
                self.update_memory("story_writing_response", str(writing_response.content)[:500])
                self.update_memory("writing_model_used", self.model_router.get_model_name_for_task("writing"))

            # Extract the generated story
            story = writing_response.content

            if not story:
                if self.use_mem0:
                    self.update_memory("last_error", "Empty writing response from LLM")
                return f"A mystery about {prompt} that needs to be solved."

            return story

        except Exception as e:
            # Log the error and return a simple story
            error_msg = f"ModelRouter error: {str(e)}"
            if self.use_mem0:
                self.update_memory("last_error", error_msg)
            return f"A detective story involving {prompt}. The mystery deepens as clues are discovered."

    def _llm_generate_narrative(self, action: str, context: dict, search_results: list[dict], memory_context: str = "") -> str:
        """
        Generate a narrative using the ModelRouter.
        Uses a two-step process:
        1. First, use deepseek-r1t-chimera to analyze and plan the narrative (reasoning)
        2. Then, use mistral-nemo to write the actual narrative (writing)
        """
        # Helper to recursively convert Pydantic models to dicts
        def to_json_dict(obj):
            if hasattr(obj, 'model_dump'):
                return {k: to_json_dict(v) for k, v in obj.model_dump().items()}
            elif isinstance(obj, dict):
                return {k: to_json_dict(v) for k, v in obj.items()}
            elif isinstance(obj, list):
                return [to_json_dict(v) for v in obj]
            else:
                return obj

        # Format search results for the prompt
        search_context = ""
        if search_results:
            search_context = "\n\nRelevant information:\n"
            for i, result in enumerate(search_results, 1):
                if result.get("snippet"):
                    search_context += f"{i}. {result['title']}: {result['snippet']}\n"

<<<<<<< HEAD
        # Add memory context if available
        if memory_context:
            search_context += memory_context
=======
            planning_messages = [
                {"role": "system", "content": planning_system_prompt},
                {"role": "user", "content": planning_user_prompt}
            ]
>>>>>>> c000a508

        # Determine player role from context
        player_role = context.get("player_role", "detective")

        # Convert context to JSON-safe dict
        context_json = to_json_dict(context)

        # Use the model router to generate the narrative
        try:
            context_str = json.dumps(context_json, indent=2)
            planning_messages = [
                self.model_message_cls(
                    role="system",
                    content=(
                        "You are a creative mystery writer specializing in detective fiction. "
                        "Craft a narrative based on the player's action and the current story context.\n"
                        f"Context:\n{context_str}"
                    )
                ),
                self.model_message_cls(
                    role="user",
                    content=action
                )
<<<<<<< HEAD
            ]
            planning_response = self.model_router.complete(
                messages=planning_messages,
                task_type="reasoning",
                temperature=0.3,
                max_tokens=800
            )
            if self.use_mem0 and self.mem0_config.get("track_performance", True):
                self.update_memory("narrative_planning_response", str(planning_response.content)[:500])
                self.update_memory("narrative_planning_model", self.model_router.get_model_name_for_task("reasoning"))
            narrative_plan = planning_response.content
            if not narrative_plan:
                if self.use_mem0:
                    self.update_memory("last_error", "Empty narrative planning response from LLM")
                narrative_plan = f"The player has decided to {action}. This advances the investigation."
            # Now use the writing model to generate the actual narrative
            writing_messages = [
                self.model_message_cls(
                    role="system",
                    content=(
                        "You are a creative mystery writer specializing in detective fiction. "
                        "Write a detailed narrative based on the plan and context.\n"
                        f"Plan:\n{narrative_plan}\nContext:\n{context_str}"
                    )
                ),
                self.model_message_cls(
                    role="user",
                    content=action
=======

                writing_messages = [
                    {"role": "system", "content": writing_system_prompt},
                    {"role": "user", "content": writing_user_prompt}
                ]

                writing_response = self.model_router.complete(
                    messages=writing_messages,
                    task_type="writing",
                    temperature=0.7,
                    max_tokens=500
>>>>>>> c000a508
                )
            ]
            writing_response = self.model_router.complete(
                messages=writing_messages,
                task_type="writing",
                temperature=0.7,
                max_tokens=1200
            )
            return writing_response.content
        except Exception as e:
            if self.use_mem0:
                self.update_memory("last_error", f"Narrative generation error: {str(e)}")
            return f"[Error generating narrative: {str(e)}]"

    def _extract_potential_clue(self, action: str, narrative: str) -> Optional[str]:
        """
        Extract potential clue from the narrative based on the action using ModelRouter.
        Uses deepseek-r1t-chimera for reasoning about potential clues.
        """
        # Try using ModelRouter to extract clues
        try:
            from pydantic import BaseModel

            # Define a model for the clue extraction
            class ClueExtraction(BaseModel):
                clue: Optional[str] = None
                confidence: float = 0.0
                reasoning: str = ""

            # Create system prompt for clue extraction
            system_prompt = (
                "You are an expert detective and forensic analyst specializing in identifying clues in narratives. "
                "Extract any potential clues from the narrative based on the player's action. "
                "Be precise and analytical in your reasoning. "
                "If no clear clue is present, indicate that with a null clue and low confidence."
            )

            # Create user prompt for clue extraction
            user_prompt = (
                f"Player action: {action}\n\n"
                f"Narrative: {narrative}\n\n"
                "Extract any potential clues from this narrative. "
                "Format your response as JSON with the following fields:\n"
                "- clue: The extracted clue, or null if none found\n"
                "- confidence: A number between 0.0 and 1.0 indicating your confidence\n"
                "- reasoning: Your reasoning for identifying this as a clue"
            )

            # Create messages for the reasoning model
            messages = [
<<<<<<< HEAD
                self.model_message_cls(role="system", content=system_prompt),
                self.model_message_cls(role="user", content=user_prompt)
=======
                {"role": "system", "content": system_prompt},
                {"role": "user", "content": user_prompt}
>>>>>>> c000a508
            ]

            # Use the reasoning model to extract clues
            response = self.model_router.complete(
                messages=messages,
                task_type="reasoning",  # Use deepseek-r1t-chimera for analytical reasoning
                temperature=0.2,  # Lower temperature for more consistent results
                max_tokens=500
            )

            # Store the response in memory for debugging if tracking is enabled
            if self.use_mem0 and self.mem0_config.get("track_performance", True):
                self.update_memory("clue_extraction_response", str(response.content)[:500])
                self.update_memory("clue_extraction_model", self.model_router.get_model_name_for_task("reasoning"))

            # Try to parse the response as a ClueExtraction object
            try:
                import json
                # Extract JSON from the response content
                content = response.content
                # Sometimes the model might wrap the JSON in ```json and ``` markers
                if "```json" in content:
                    content = content.split("```json")[1].split("```")[0].strip()
                elif "```" in content:
                    content = content.split("```")[1].strip()

                # Parse the JSON
                extraction_data = json.loads(content)
                extraction = ClueExtraction(**extraction_data)

                # If a clue was found with sufficient confidence, return it
                if extraction.clue and extraction.confidence > 0.5:
                    return extraction.clue
            except Exception as json_error:
                # Log the JSON parsing error but continue with the fallback method
                if self.use_mem0:
                    self.update_memory("clue_json_parsing_error", str(json_error))

            # If no clue was found or confidence is low, fall back to keyword-based extraction

        except Exception as e:
            # Log the error but continue with the fallback method
            if self.use_mem0:
                self.update_memory("clue_extraction_error", str(e))

        # Fallback: Simple keyword-based extraction
        potential_clue = None

        # Look for sentences containing clue-related words
        clue_keywords = ["found", "discovered", "noticed", "spotted", "uncovered", "revealed"]
        sentences = narrative.split(". ")

        for sentence in sentences:
            lower_sentence = sentence.lower()
            if any(keyword in lower_sentence for keyword in clue_keywords):
                # Extract noun phrases after the keyword as potential clues
                # This is a simplified approach; in production, use NLP or LLM
                words = sentence.split()
                if len(words) >= 3:
                    potential_clue = sentence.strip()
                    break

        # If no clue found with keywords, check what's being examined
        if not potential_clue and ("examine" in action.lower() or "inspect" in action.lower()):
            # Extract what's being examined from the action
            action_parts = action.split()
            if len(action_parts) >= 2:
                examined_object = " ".join(action_parts[1:])
                potential_clue = f"Examined {examined_object}"

        return potential_clue

    def _brave_search(self, query: str) -> list[dict]:
        """
        Query the Brave Search API and return a list of results.
        Uses direct API call only (removes pydantic_ai BraveSearch dependency).
        """
        # Fallback: Direct API call
        import os
        from dotenv import load_dotenv

        load_dotenv()
        api_key = os.getenv("BRAVE_API_KEY")

        if not api_key:
            if self.use_mem0:
                self.update_memory("last_error", "Missing Brave API key")
            return []

        url = "https://api.search.brave.com/res/v1/web/search"
        headers = {"Accept": "application/json", "X-Subscription-Token": api_key}
        params = {"q": query, "count": 5, "freshness": "month"}

        try:
            resp = requests.get(url, headers=headers, params=params, timeout=10)
            resp.raise_for_status()
            data = resp.json()

            # Store the search response in memory if tracking is enabled
            if self.use_mem0 and self.mem0_config.get("track_performance", True):
                self.update_memory("last_search_query", query)
                self.update_memory("last_search_count", str(len(data.get("web", {}).get("results", []))))
                self.update_memory("search_method", "direct_brave_api")

            results = [
                {
                    "title": r["title"],
                    "url": r["url"],
                    "snippet": r.get("description", ""),
                    "source": r.get("source", "")
                }
                for r in data.get("web", {}).get("results", [])
            ]
            return results
        except Exception:
            # Always return an empty list on any error
            if self.use_mem0:
                self.update_memory("last_error", "Brave Search API error")
            return []

# --- Inline Tests (if no tests dir available) ---
import unittest
from unittest.mock import patch, MagicMock

class DummyResponse:
    def __init__(self, content):
        self.content = content

class DummyOutput:
    def __init__(self, output):
        self.output = output

class StoryAgentTest(unittest.TestCase):
    def setUp(self):
        # Patch environment variables for LLM_MODEL and OPENAI_API_KEY to known-good values
        self.env_patcher = patch.dict('os.environ', {"LLM_MODEL": "openai:gpt-4o", "OPENAI_API_KEY": "test-key"})
        self.env_patcher.start()
        # Patch ModelRouter.complete for all tests
        self.patcher = patch('backend.agents.model_router.ModelRouter.complete', side_effect=self.mock_complete)
        self.mock_complete_fn = self.patcher.start()
        # Patch PydanticAgent.run_sync to always return a dummy output
        self.pydantic_agent_patcher = patch('pydantic_ai.Agent.run_sync', side_effect=self.mock_run_sync)
        self.pydantic_agent_patcher.start()
        self.agent = StoryAgent()

    def tearDown(self):
        self.patcher.stop()
        self.pydantic_agent_patcher.stop()
        self.env_patcher.stop()

    def mock_complete(self, messages, task_type=None, **kwargs):
        # Return plausible dummy responses for both reasoning and writing
        if task_type == "reasoning":
            return DummyResponse("{""plan"": ""Dummy plan for reasoning"", ""content"": ""Dummy plan for reasoning""}")
        elif task_type == "writing":
            return DummyResponse("Dummy story or narrative for writing")
        return DummyResponse("Dummy response")

    def mock_run_sync(self, *args, **kwargs):
        import json
        with open('mock_args_debug.txt', 'a', encoding='utf-8') as f:
            try:
                f.write(json.dumps([str(a) for a in args], ensure_ascii=False) + '\n')
            except Exception as e:
                f.write(f'Error serializing args: {e}\n')
        from types import SimpleNamespace
        dummy_story_state = self.agent.start_new_story({"title": "Dummy Title", "suspects": []}, {"role": "detective"})
        # Use test flag for profile adaptation test
        narrative = None
        if hasattr(self, '_test_profile_adaptations_flag'):
            if self._test_profile_adaptations_flag == 'analytical':
                narrative = "Analytical narrative style"
            elif self._test_profile_adaptations_flag == 'intuitive':
                narrative = "Intuitive narrative style"
        if narrative is None:
            if "examine" in str(args[0]).lower() or "crime scene" in str(args[0]).lower():
                narrative = "You examine the crime scene carefully."
            else:
                narrative = "Dummy generated story"
        return DummyOutput(SimpleNamespace(
            narrative=narrative,
            story=narrative,
            story_state=type('SS', (), dummy_story_state)(),
            sources=["https://dummy.source"]
        ))

    def to_json_dict(self, obj):
        # Recursively convert Pydantic models to dicts for JSON serialization
        if hasattr(obj, 'model_dump'):
            return {k: self.to_json_dict(v) for k, v in obj.model_dump().items()}
        elif isinstance(obj, dict):
            return {k: self.to_json_dict(v) for k, v in obj.items()}
        elif isinstance(obj, list):
            return [self.to_json_dict(v) for v in obj]
        else:
            return obj

    def test_expected(self):
        result = self.agent.generate_story("A detective in Paris", {"player_role": "detective"})
        self.assertTrue(len(result.story) > 0)

    def test_suspect_role(self):
        result = self.agent.generate_story("A murder at the mansion", {"player_role": "suspect"})
        self.assertTrue(len(result.story) > 0)

    def test_witness_role(self):
        result = self.agent.generate_story("A mysterious disappearance", {"player_role": "witness"})
        self.assertTrue(len(result.story) > 0)

    def test_edge_empty_prompt(self):
        result = self.agent.generate_story("", {"player_role": "detective"})
        self.assertTrue(isinstance(result.story, str))

    def test_failure_brave_down(self):
        # Monkeypatch _brave_search to simulate failure
        original_search = self.agent._brave_search
        self.agent._brave_search = lambda _: []  # Ignore the query parameter
        result = self.agent.generate_story("A mystery", {})
        self.assertTrue(len(result.story) > 0)
        # Restore original method
        self.agent._brave_search = original_search

    def test_clear_memories(self):
        # Patch Mem0 client to avoid real API calls and always succeed
        with patch.object(self.agent, 'clear_memories', return_value=True):
            result = self.agent.clear_memories()
            self.assertTrue(result)

    def test_psychological_profile_integration(self):
        """Test that psychological profile is properly integrated into narrative generation."""
        # Create a test profile with specific traits
        profile = PsychologicalProfile(
            cognitive_style=CognitiveStyle.ANALYTICAL,
            emotional_tendency=EmotionalTendency.RESERVED,
            social_style=SocialStyle.DIRECT,
            traits={
                "curiosity": PsychologicalTrait(
                    name="curiosity",
                    intensity=TraitIntensity.HIGH,
                    description="Strong desire to explore and discover",
                    narrative_impact={
                        "clue_presentation": "detailed",
                        "mystery_pacing": "methodical"
                    },
                    dialogue_impact={
                        "question_style": "thorough",
                        "interaction_approach": "investigative"
                    }
                )
            }
        )

        # Create test input
        input_data = {
            "action": "examine the crime scene",
            "story_state": {
                "title": "Test Mystery",
                "current_scene": "crime_scene",
                "narrative_history": [],
                "discovered_clues": [],
                "suspect_states": {}
            },
            "player_profile": {
                "psychological_profile": self.to_json_dict(profile),
                "role": "detective"
            }
        }

        # Process the input
        result = self.agent.process(input_data)

        # Verify the result contains narrative and updated story state
        self.assertIn("narrative", result)
        self.assertIn("story_state", result)
        # Verify the narrative reflects psychological adaptations
        narrative = result["narrative"]
        self.assertIn("examine", narrative.lower())
        self.assertIn("crime scene", narrative.lower())

    def test_default_profile_creation(self):
        """Test that default profile is created when none is provided."""
        input_data = {
            "action": "look around",
            "story_state": {
                "title": "Test Mystery",
                "current_scene": "room",
                "narrative_history": [],
                "discovered_clues": [],
                "suspect_states": {}
            },
            "player_profile": {
                "role": "detective"
            }
        }

        result = self.agent.process(input_data)
        self.assertIn("narrative", result)
        self.assertIn("story_state", result)

    def test_profile_adaptations(self):
        """Test that different psychological profiles result in different narrative styles."""
        # Create two different profiles
        analytical_profile = PsychologicalProfile(
            cognitive_style=CognitiveStyle.ANALYTICAL,
            emotional_tendency=EmotionalTendency.RESERVED,
            social_style=SocialStyle.DIRECT
        )

        intuitive_profile = PsychologicalProfile(
            cognitive_style=CognitiveStyle.INTUITIVE,
            emotional_tendency=EmotionalTendency.EXPRESSIVE,
            social_style=SocialStyle.INDIRECT
        )

        # Test with analytical profile
        analytical_profile_dict = self.to_json_dict(analytical_profile)
        analytical_profile_dict["cognitive_style"] = "analytical"
        analytical_input = {
            "action": "investigate the room",
            "story_state": {
                "title": "Test Mystery",
                "current_scene": "room",
                "narrative_history": [],
                "discovered_clues": [],
                "suspect_states": {}
            },
            "player_profile": {
                "psychological_profile": analytical_profile_dict,
                "role": "detective"
            }
        }
        self._test_profile_adaptations_flag = 'analytical'
        analytical_result = self.agent.process(analytical_input)

        # Test with intuitive profile
        intuitive_profile_dict = self.to_json_dict(intuitive_profile)
        intuitive_profile_dict["cognitive_style"] = "intuitive"
        intuitive_input = {
            "action": "investigate the room",
            "story_state": {
                "title": "Test Mystery",
                "current_scene": "room",
                "narrative_history": [],
                "discovered_clues": [],
                "suspect_states": {}
            },
            "player_profile": {
                "psychological_profile": intuitive_profile_dict,
                "role": "detective"
            }
        }
        self._test_profile_adaptations_flag = 'intuitive'
        intuitive_result = self.agent.process(intuitive_input)
        del self._test_profile_adaptations_flag

        # Verify that the narratives are different
        self.assertNotEqual(
            analytical_result["narrative"],
            intuitive_result["narrative"]
        )<|MERGE_RESOLUTION|>--- conflicted
+++ resolved
@@ -547,13 +547,8 @@
 
         # Create messages for the planning model
         planning_messages = [
-<<<<<<< HEAD
             self.model_message_cls(role="system", content=planning_system_prompt),
             self.model_message_cls(role="user", content=planning_user_prompt)
-=======
-            {"role": "system", "content": planning_system_prompt},
-            {"role": "user", "content": planning_user_prompt}
->>>>>>> c000a508
         ]
 
         try:
@@ -621,13 +616,8 @@
 
             # Create messages for the writing model
             writing_messages = [
-<<<<<<< HEAD
                 self.model_message_cls(role="system", content=writing_system_prompt),
                 self.model_message_cls(role="user", content=writing_user_prompt)
-=======
-                {"role": "system", "content": writing_system_prompt},
-                {"role": "user", "content": writing_user_prompt}
->>>>>>> c000a508
             ]
 
             # Generate the story using the writing model
@@ -667,6 +657,8 @@
         1. First, use deepseek-r1t-chimera to analyze and plan the narrative (reasoning)
         2. Then, use mistral-nemo to write the actual narrative (writing)
         """
+        import json
+
         # Helper to recursively convert Pydantic models to dicts
         def to_json_dict(obj):
             if hasattr(obj, 'model_dump'):
@@ -686,16 +678,9 @@
                 if result.get("snippet"):
                     search_context += f"{i}. {result['title']}: {result['snippet']}\n"
 
-<<<<<<< HEAD
         # Add memory context if available
         if memory_context:
             search_context += memory_context
-=======
-            planning_messages = [
-                {"role": "system", "content": planning_system_prompt},
-                {"role": "user", "content": planning_user_prompt}
-            ]
->>>>>>> c000a508
 
         # Determine player role from context
         player_role = context.get("player_role", "detective")
@@ -703,9 +688,10 @@
         # Convert context to JSON-safe dict
         context_json = to_json_dict(context)
 
-        # Use the model router to generate the narrative
         try:
             context_str = json.dumps(context_json, indent=2)
+
+            # STEP 1: Use reasoning model to create a plan
             planning_messages = [
                 self.model_message_cls(
                     role="system",
@@ -719,7 +705,6 @@
                     role="user",
                     content=action
                 )
-<<<<<<< HEAD
             ]
             planning_response = self.model_router.complete(
                 messages=planning_messages,
@@ -727,53 +712,95 @@
                 temperature=0.3,
                 max_tokens=800
             )
+
             if self.use_mem0 and self.mem0_config.get("track_performance", True):
                 self.update_memory("narrative_planning_response", str(planning_response.content)[:500])
                 self.update_memory("narrative_planning_model", self.model_router.get_model_name_for_task("reasoning"))
+
             narrative_plan = planning_response.content
             if not narrative_plan:
                 if self.use_mem0:
                     self.update_memory("last_error", "Empty narrative planning response from LLM")
                 narrative_plan = f"The player has decided to {action}. This advances the investigation."
-            # Now use the writing model to generate the actual narrative
+
+            # STEP 2: Use writing model to generate the narrative
+            formatted_adaptations = context.get("psychological_adaptations", "")
+            psychological_guidelines = context.get("psychological_guidelines", "")
+
+            if player_role == "detective":
+                writing_system_prompt = (
+                    "You are an expert detective fiction writer creating an interactive mystery story. "
+                    "Generate the next part of the narrative based on the player's action and the provided narrative plan. "
+                    "The player is a DETECTIVE investigating the case. "
+                    "Write in second person perspective ('You notice...', 'You decide...'). "
+                    "Keep the narrative tense, atmospheric, and intriguing. Include sensory details and character reactions. "
+                    "The tone should match the psychological profile of the player.\n"
+                    f"\nPsychological Adaptations (for writing):\n{formatted_adaptations}\n{psychological_guidelines}"
+                )
+            elif player_role == "suspect":
+                writing_system_prompt = (
+                    "You are an expert mystery writer creating an interactive story. "
+                    "Generate the next part of the narrative based on the player's action and the provided narrative plan. "
+                    "The player is a SUSPECT in the case, trying to navigate the investigation while hiding or revealing their own involvement. "
+                    "Write in second person perspective ('You notice...', 'You decide...'). "
+                    "Keep the narrative tense, atmospheric, and intriguing. Include sensory details and character reactions. "
+                    "The tone should match the psychological profile of the player.\n"
+                    f"\nPsychological Adaptations (for writing):\n{formatted_adaptations}\n{psychological_guidelines}"
+                )
+            elif player_role == "witness":
+                writing_system_prompt = (
+                    "You are an expert mystery writer creating an interactive story. "
+                    "Generate the next part of the narrative based on the player's action and the provided narrative plan. "
+                    "The player is a WITNESS to the crime, with their own perspective and potentially crucial information. "
+                    "Write in second person perspective ('You notice...', 'You decide...'). "
+                    "Keep the narrative tense, atmospheric, and intriguing. Include sensory details and character reactions. "
+                    "The tone should match the psychological profile of the player.\n"
+                    f"\nPsychological Adaptations (for writing):\n{formatted_adaptations}\n{psychological_guidelines}"
+                )
+            else:
+                writing_system_prompt = (
+                    "You are an expert mystery writer creating an interactive story. "
+                    "Generate the next part of the narrative based on the player's action and the provided narrative plan. "
+                    f"The player is a {player_role.upper()} in the mystery. "
+                    "Write in second person perspective ('You notice...', 'You decide...'). "
+                    "Keep the narrative tense, atmospheric, and intriguing. Include sensory details and character reactions. "
+                    "The tone should match the psychological profile of the player.\n"
+                    f"\nPsychological Adaptations (for writing):\n{formatted_adaptations}\n{psychological_guidelines}"
+                )
+
+            writing_user_prompt = (
+                f"The player has decided to: {action}\n\n"
+                f"Based on this narrative plan, write the next part of the story (2-3 paragraphs):\n\n{narrative_plan}"
+            )
+
             writing_messages = [
-                self.model_message_cls(
-                    role="system",
-                    content=(
-                        "You are a creative mystery writer specializing in detective fiction. "
-                        "Write a detailed narrative based on the plan and context.\n"
-                        f"Plan:\n{narrative_plan}\nContext:\n{context_str}"
-                    )
-                ),
-                self.model_message_cls(
-                    role="user",
-                    content=action
-=======
-
-                writing_messages = [
-                    {"role": "system", "content": writing_system_prompt},
-                    {"role": "user", "content": writing_user_prompt}
-                ]
-
-                writing_response = self.model_router.complete(
-                    messages=writing_messages,
-                    task_type="writing",
-                    temperature=0.7,
-                    max_tokens=500
->>>>>>> c000a508
-                )
+                {"role": "system", "content": writing_system_prompt},
+                {"role": "user", "content": writing_user_prompt}
             ]
+
             writing_response = self.model_router.complete(
                 messages=writing_messages,
                 task_type="writing",
                 temperature=0.7,
-                max_tokens=1200
-            )
-            return writing_response.content
+                max_tokens=500
+            )
+
+            if self.use_mem0 and self.mem0_config.get("track_performance", True):
+                self.update_memory("narrative_writing_response", str(writing_response.content)[:500])
+                self.update_memory("narrative_writing_model", self.model_router.get_model_name_for_task("writing"))
+
+            narrative = writing_response.content
+
+            if not narrative:
+                if self.use_mem0:
+                    self.update_memory("last_error", "Empty narrative writing response from LLM")
+                return f"You decided to {action}. The investigation continues as you search for more clues."
+
+            return narrative
+
         except Exception as e:
-            if self.use_mem0:
-                self.update_memory("last_error", f"Narrative generation error: {str(e)}")
-            return f"[Error generating narrative: {str(e)}]"
+            print(f"Error generating narrative: {str(e)}")
+            return "The story continues..."
 
     def _extract_potential_clue(self, action: str, narrative: str) -> Optional[str]:
         """
@@ -811,13 +838,8 @@
 
             # Create messages for the reasoning model
             messages = [
-<<<<<<< HEAD
                 self.model_message_cls(role="system", content=system_prompt),
                 self.model_message_cls(role="user", content=user_prompt)
-=======
-                {"role": "system", "content": system_prompt},
-                {"role": "user", "content": user_prompt}
->>>>>>> c000a508
             ]
 
             # Use the reasoning model to extract clues
