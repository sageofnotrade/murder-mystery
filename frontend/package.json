{
  "name": "murthra-frontend",
  "version": "0.1.0",
  "private": true,
  "scripts": {
    "dev": "nuxt dev",
    "build": "nuxt build",
    "generate": "nuxt generate",
    "preview": "nuxt preview",
    "lint": "eslint ."
  },
  "dependencies": {
    "@nuxtjs/supabase": "^1.1.4",
    "@pinia/nuxt": "^0.5.1",
    "axios": "^1.9.0",
    "d3": "^7.8.5",
    "gsap": "^3.12.4",
    "lucide-vue-next": "^0.511.0",
    "pinia": "^2.3.1",
    "vue": "^3.3.13",
    "vue-draggable-next": "^2.2.1"
  },
  "devDependencies": {
    "@nuxt/devtools": "latest",
    "@nuxtjs/eslint-config-typescript": "^12.1.0",
    "@nuxtjs/tailwindcss": "^6.10.3",
<<<<<<< HEAD
    "@pinia/testing": "^1.0.2",
    "@testing-library/jest-dom": "^6.6.3",
    "@types/node": "^22.15.29",
    "@types/testing-library__jest-dom": "^6.0.0",
    "@vitejs/plugin-vue": "^5.2.4",
=======
    "@types/node": "^22.15.29",
>>>>>>> 574a7cc4
    "@vue/test-utils": "^2.4.6",
    "autoprefixer": "^10.4.16",
    "cypress": "^14.4.1",
    "eslint": "^8.56.0",
<<<<<<< HEAD
    "jsdom": "^26.1.0",
    "nuxt": "^3.9.0",
=======
    "happy-dom": "^17.6.1",
    "nuxt": "^3.17.4",
>>>>>>> 574a7cc4
    "postcss": "^8.4.32",
    "tailwindcss": "^3.4.0",
    "typescript": "^5.3.3",
    "vitest": "^3.2.1"
  }
}<|MERGE_RESOLUTION|>--- conflicted
+++ resolved
@@ -24,26 +24,14 @@
     "@nuxt/devtools": "latest",
     "@nuxtjs/eslint-config-typescript": "^12.1.0",
     "@nuxtjs/tailwindcss": "^6.10.3",
-<<<<<<< HEAD
-    "@pinia/testing": "^1.0.2",
-    "@testing-library/jest-dom": "^6.6.3",
     "@types/node": "^22.15.29",
-    "@types/testing-library__jest-dom": "^6.0.0",
-    "@vitejs/plugin-vue": "^5.2.4",
-=======
-    "@types/node": "^22.15.29",
->>>>>>> 574a7cc4
     "@vue/test-utils": "^2.4.6",
     "autoprefixer": "^10.4.16",
     "cypress": "^14.4.1",
     "eslint": "^8.56.0",
-<<<<<<< HEAD
+    "happy-dom": "^17.6.1",
     "jsdom": "^26.1.0",
-    "nuxt": "^3.9.0",
-=======
-    "happy-dom": "^17.6.1",
     "nuxt": "^3.17.4",
->>>>>>> 574a7cc4
     "postcss": "^8.4.32",
     "tailwindcss": "^3.4.0",
     "typescript": "^5.3.3",
