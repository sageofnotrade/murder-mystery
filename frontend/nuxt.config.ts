--- conflicted
+++ resolved
@@ -1,17 +1,13 @@
 import { defineNuxtConfig } from 'nuxt/config'
 
-<<<<<<< HEAD
 // https://nuxt.com/docs/api/configuration/nuxt-config
-=======
->>>>>>> 574a7cc4
 export default defineNuxtConfig({
   devtools: { enabled: true },
-  plugins: ['~/plugins/lucide.client.ts'], // ← ✅ Add this line
+  plugins: ['~/plugins/lucide.client.ts'],
   modules: [
     '@nuxtjs/tailwindcss',
     '@pinia/nuxt',
   ],
-<<<<<<< HEAD
   typescript: {
     strict: true,
     typeCheck: true,
@@ -21,10 +17,7 @@
   },
   runtimeConfig: {
     public: {
-      apiBaseUrl: process.env.NUXT_PUBLIC_API_BASE_URL || 'http://localhost:3000/api'
-=======
-  runtimeConfig: {
-    public: {
+      apiBaseUrl: process.env.NUXT_PUBLIC_API_BASE_URL || 'http://localhost:3000/api',
       apiUrl: process.env.VITE_API_URL || 'http://localhost:5000',
       supabaseUrl: process.env.SUPABASE_URL,
       supabaseKey: process.env.SUPABASE_KEY,
@@ -50,7 +43,6 @@
       link: [
         { rel: 'icon', type: 'image/x-icon', href: '/favicon.ico' }
       ]
->>>>>>> 574a7cc4
     }
   }
 })